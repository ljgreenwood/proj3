#include "Octree.h"

<<<<<<< HEAD
void Octree::subdivide(Octree::OctreeNode* node) { // O(1)
=======
void Octree::subdivide(OctreeNode* node) { // O(1)
    
>>>>>>> 0ca2e489
    /* create an array of lower bounds points */
    Point blbs[8] = {
        {node->backLeftBottom.x, node->backLeftBottom.y, node->backLeftBottom.z},
        {node->center.x,         node->backLeftBottom.y, node->backLeftBottom.z},
        {node->backLeftBottom.x, node->center.y,         node->backLeftBottom.z},
        {node->center.x,         node->center.y,         node->backLeftBottom.z},
        {node->backLeftBottom.x, node->backLeftBottom.y, node->center.z},
        {node->center.x,         node->backLeftBottom.y, node->center.z},
        {node->backLeftBottom.x, node->center.y,         node->center.z},
        {node->center.x,         node->center.y,         node->center.z}
    };

    /* create an array of upper bound points */
    Point frt[8] = {
        {node->center.x,         node->center.y,         node->center.z},
        {node->frontRightTop.x,  node->center.y,         node->center.z},
        {node->center.x,         node->frontRightTop.y,  node->center.z},
        {node->frontRightTop.x,  node->frontRightTop.y,  node->center.z},
        {node->center.x,         node->center.y,         node->frontRightTop.z},
        {node->frontRightTop.x,  node->center.y,         node->frontRightTop.z},
        {node->center.x,         node->frontRightTop.y,  node->frontRightTop.z},
        {node->frontRightTop.x,  node->frontRightTop.y,  node->frontRightTop.z}
    };
    
    /* create the OctreeNode children according to the bounds given in the array */
    for (int i = 0; i < OctreeNode::MAXCHILDREN; ++i) {
<<<<<<< HEAD
        node->children[i] = new OctreeNode(frt[i], blbs[i]); // Fixed: frt first (max), blbs second (min)
    }
}

Octree::OctreeNode* Octree::insertHelper(Octree::OctreeNode* node, const Point &point) { // O(log n)
    if (node == nullptr) {
        // Create root node with dataset-specific bounds
        const Point max(990.899f, 1023.244f, 1522.80388f);
        const Point min(-990.899f, -1023.244f, -1522.80388f);
        node = new OctreeNode(max, min);
        node->contents.push_back(point);
        return node;
=======
        node->children[i] = new OctreeNode(blbs[i], frt[i]); // DYNAMICALLY ALLOCATED
    }
}

void Octree::insertHelper(OctreeNode* node, const Point &point) { // O(log n)
    if (node == nullptr) {
        // Create root node with reasonable bounds
        const Point max(200.0f, 200.0f, 200.0f);
        const Point min(-200.0f, -200.0f, -200.0f);
        node = new OctreeNode(min, max);
        node->contents.push_back(point);
>>>>>>> 0ca2e489
    }

    if(node->isLeaf()) { // node is a leaf
        if(node->contents.size() < OctreeNode::MAXCHILDREN) {
            node->contents.push_back(point); // now the point has been added
        }
        else {
            subdivide(node); // modifies the children
            node->children[getIndex(node, point)]->contents.push_back(point);
        }
    }
    else {   // node is internal
<<<<<<< HEAD
        node->children[getIndex(node, point)] = insertHelper(node->children[getIndex(node, point)], point); // insert in the proper subquadrant
    }
    return node;
=======
        insertHelper(node->children[getIndex(node, point)], point); // insert in the proper subquadrant
    }
>>>>>>> 0ca2e489
}

bool Octree::searchHelper(const Octree::OctreeNode* node, const Point &param) {
    if (node->isLeaf()){
       for (const Point& point : node->contents) {
        if (point == param) return true;
       }
       return false;
    }
    else {
        return searchHelper(node->children[getIndex(node, param)], param);
    }
}

void Octree::traverseHelper(const Octree::OctreeNode* node, vector<Point> &accum) {
    if (node->isLeaf()) {
       for(const Point& point : node->contents) {
            accum.push_back(point);
       }
    }
    else {
        for(const Octree::OctreeNode* child : node->children) {
            traverseHelper(child, accum);
        }
    }
}

void Octree::deleteOctree(Octree::OctreeNode* node) {
    if (!node) return; // there is no tree to delete
    if (node->isLeaf()) delete node; // the node has no children
    else {// it has children
        for (Octree::OctreeNode* child : node->children) {
            deleteOctree(child);
        }
        delete node; // no children after loop
    }
}

unsigned char Octree::getIndex(const Octree::OctreeNode* node, const Point &point) const {
    // centerxyz is
    // >>> backLeftBottom 000
    // <>> frontLeftBottom 001
    // ><> backRightBottom 010
    // <<> frontRightBottom 011
    // >>< backLeftTop 100
    // <>< frontLeftTop 101
    // ><< backRightTop 110
    // <<< frontRightTop 111

    unsigned char index = 0b111; // start with all bits set (7)

    if (node->center.x > point.x) index &= 0b110; // back section  
    if (node->center.y > point.y) index &= 0b101; // left section  
    if (node->center.z > point.z) index &= 0b011; // bottom section       

    return index;
}

Octree::OctreeNode* Octree::getRoot() const {
    return root;
}

bool Octree::calculatePointSimilarity(const vector<Point>& points1, const vector<Point>& points2, float tolerance) {
    // Compare point sets - they don't need to be exactly 8 points
    if (points1.empty() && points2.empty()) return true;
    if (points1.empty() || points2.empty()) return false;
    
    // If sizes are very different, not similar
    if (abs((int)points1.size() - (int)points2.size()) > 3) return false;
    
    // Calculate average distance between corresponding points
    int min_size = std::min(points1.size(), points2.size());
    float total_distance = 0.0f;
    
    for (int i = 0; i < min_size; ++i) {
        total_distance += sqrt(distance(points1[i], points2[i]));
    }
    
    float avg_distance = total_distance / min_size;
    return avg_distance <= tolerance;
}

void Octree::calculateNodeSimilarity(Octree::OctreeNode* node1, Octree::OctreeNode* node2, float tolerance, float &result, int &nodes, int &similar_nodes) {
    if (node1 == nullptr && node2 == nullptr) return; // both nullptr, there similar
    if (node1 == nullptr || node2 == nullptr) {
        // One is null, the other isn't then count only the non-null as a node
        nodes += (node1 != nullptr ? 1 : 0) + (node2 != nullptr ? 1 : 0);
        return;
    }
    nodes++;
    if (calculatePointSimilarity(node1->contents, node2->contents, tolerance)) {
        similar_nodes++;
    }
    for (int i = 0; i < 8; i++) {
        calculateNodeSimilarity(node1->getChild(i), node2->getChild(i), tolerance, result, nodes, similar_nodes);
    }
}

bool Octree::compareOctree(Octree::OctreeNode* node1, Octree::OctreeNode* node2, float tolerance, float threshold) {
    float result = 0;
    int nodes = 0;
    int similar_nodes = 0;
    calculateNodeSimilarity(node1, node2, tolerance, result, nodes, similar_nodes);
    if (nodes == 0) return true;
    float similarity = 100.0f * similar_nodes / nodes;
    return similarity >= threshold;
}<|MERGE_RESOLUTION|>--- conflicted
+++ resolved
@@ -1,12 +1,7 @@
 #include "Octree.h"
 
-<<<<<<< HEAD
-void Octree::subdivide(Octree::OctreeNode* node) { // O(1)
-=======
 void Octree::subdivide(OctreeNode* node) { // O(1)
-    
->>>>>>> 0ca2e489
-    /* create an array of lower bounds points */
+     
     Point blbs[8] = {
         {node->backLeftBottom.x, node->backLeftBottom.y, node->backLeftBottom.z},
         {node->center.x,         node->backLeftBottom.y, node->backLeftBottom.z},
@@ -18,7 +13,6 @@
         {node->center.x,         node->center.y,         node->center.z}
     };
 
-    /* create an array of upper bound points */
     Point frt[8] = {
         {node->center.x,         node->center.y,         node->center.z},
         {node->frontRightTop.x,  node->center.y,         node->center.z},
@@ -30,37 +24,18 @@
         {node->frontRightTop.x,  node->frontRightTop.y,  node->frontRightTop.z}
     };
     
-    /* create the OctreeNode children according to the bounds given in the array */
+
     for (int i = 0; i < OctreeNode::MAXCHILDREN; ++i) {
-<<<<<<< HEAD
-        node->children[i] = new OctreeNode(frt[i], blbs[i]); // Fixed: frt first (max), blbs second (min)
-    }
-}
-
-Octree::OctreeNode* Octree::insertHelper(Octree::OctreeNode* node, const Point &point) { // O(log n)
-    if (node == nullptr) {
-        // Create root node with dataset-specific bounds
-        const Point max(990.899f, 1023.244f, 1522.80388f);
-        const Point min(-990.899f, -1023.244f, -1522.80388f);
-        node = new OctreeNode(max, min);
-        node->contents.push_back(point);
-        return node;
-=======
-        node->children[i] = new OctreeNode(blbs[i], frt[i]); // DYNAMICALLY ALLOCATED
+        node->children[i] = new OctreeNode(blbs[i], frt[i]);
     }
 }
 
 void Octree::insertHelper(OctreeNode* node, const Point &point) { // O(log n)
-    if (node == nullptr) {
-        // Create root node with reasonable bounds
-        const Point max(200.0f, 200.0f, 200.0f);
-        const Point min(-200.0f, -200.0f, -200.0f);
-        node = new OctreeNode(min, max);
-        node->contents.push_back(point);
->>>>>>> 0ca2e489
+
+    if(!node->isLeaf()) { // node is internal (has children)
+        insertHelper(node->children[getIndex(node, point)], point); // insert in the proper subquadrant
     }
-
-    if(node->isLeaf()) { // node is a leaf
+    else { // node is a leaf
         if(node->contents.size() < OctreeNode::MAXCHILDREN) {
             node->contents.push_back(point); // now the point has been added
         }
@@ -69,18 +44,9 @@
             node->children[getIndex(node, point)]->contents.push_back(point);
         }
     }
-    else {   // node is internal
-<<<<<<< HEAD
-        node->children[getIndex(node, point)] = insertHelper(node->children[getIndex(node, point)], point); // insert in the proper subquadrant
-    }
-    return node;
-=======
-        insertHelper(node->children[getIndex(node, point)], point); // insert in the proper subquadrant
-    }
->>>>>>> 0ca2e489
 }
 
-bool Octree::searchHelper(const Octree::OctreeNode* node, const Point &param) {
+bool Octree::searchHelper(const OctreeNode* node, const Point &param) {
     if (node->isLeaf()){
        for (const Point& point : node->contents) {
         if (point == param) return true;
@@ -92,31 +58,31 @@
     }
 }
 
-void Octree::traverseHelper(const Octree::OctreeNode* node, vector<Point> &accum) {
+void Octree::traverseHelper(const OctreeNode* node, vector<Point> &accum) {
     if (node->isLeaf()) {
        for(const Point& point : node->contents) {
             accum.push_back(point);
        }
     }
     else {
-        for(const Octree::OctreeNode* child : node->children) {
+        for(const OctreeNode* child : node->children) {
             traverseHelper(child, accum);
         }
     }
 }
 
-void Octree::deleteOctree(Octree::OctreeNode* node) {
+void Octree::deleteOctree(OctreeNode* node) {
     if (!node) return; // there is no tree to delete
     if (node->isLeaf()) delete node; // the node has no children
     else {// it has children
-        for (Octree::OctreeNode* child : node->children) {
+        for (OctreeNode* child : node->children) {
             deleteOctree(child);
         }
         delete node; // no children after loop
     }
 }
 
-unsigned char Octree::getIndex(const Octree::OctreeNode* node, const Point &point) const {
+unsigned char Octree::getIndex(const OctreeNode* node, const Point &point) const {
     // centerxyz is
     // >>> backLeftBottom 000
     // <>> frontLeftBottom 001
@@ -140,27 +106,17 @@
     return root;
 }
 
-bool Octree::calculatePointSimilarity(const vector<Point>& points1, const vector<Point>& points2, float tolerance) {
-    // Compare point sets - they don't need to be exactly 8 points
-    if (points1.empty() && points2.empty()) return true;
-    if (points1.empty() || points2.empty()) return false;
-    
-    // If sizes are very different, not similar
-    if (abs((int)points1.size() - (int)points2.size()) > 3) return false;
-    
-    // Calculate average distance between corresponding points
-    int min_size = std::min(points1.size(), points2.size());
-    float total_distance = 0.0f;
-    
-    for (int i = 0; i < min_size; ++i) {
-        total_distance += sqrt(distance(points1[i], points2[i]));
+bool Octree::calculatePointSimilarity(const vector<Point> &points1, const vector<Point> &points2, float tolerance) {
+    if (points1.size() != 8 || points2.size() != 8) return false; //
+
+    for (int i = 0; i < 8; ++i) {
+        if (sqrt(distance(points1[i],points2[i])) > tolerance)
+            return false;
     }
-    
-    float avg_distance = total_distance / min_size;
-    return avg_distance <= tolerance;
+    return true;
 }
 
-void Octree::calculateNodeSimilarity(Octree::OctreeNode* node1, Octree::OctreeNode* node2, float tolerance, float &result, int &nodes, int &similar_nodes) {
+void Octree::calculateNodeSimilarity(OctreeNode* node1, OctreeNode* node2, float tolerance, float &result, int &nodes, int &similar_nodes) {
     if (node1 == nullptr && node2 == nullptr) return; // both nullptr, there similar
     if (node1 == nullptr || node2 == nullptr) {
         // One is null, the other isn't then count only the non-null as a node
@@ -176,7 +132,7 @@
     }
 }
 
-bool Octree::compareOctree(Octree::OctreeNode* node1, Octree::OctreeNode* node2, float tolerance, float threshold) {
+bool Octree::compareOctree(OctreeNode* node1, OctreeNode* node2, float tolerance, float threshold) {
     float result = 0;
     int nodes = 0;
     int similar_nodes = 0;
