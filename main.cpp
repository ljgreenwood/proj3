#include "Octree.h"
#include "KDTree.h"

// Variables that are used for tree comparisons
<<<<<<< HEAD
float KD_TOLERANCE = 50.0; // Tolerance for point distance (loosened for testing)
float OCT_TOLERANCE = 0.5; // Results with lower than tolerance mean similar points

float OCT_THRESHOLD = 0.3; // Similarity threshold percentage (loosened for testing)

float KDTreeSimilarity(KDTree& treeA, KDTree& treeB) {
    // const float EARLY_TERMINATION_THRESHOLD = 500.0f; // Early exit for very different models - DISABLED
    
=======
const float KD_TOLERANCE = 0.1; // Tolerance for point distance
const float OCT_TOLERANCE = 0.1; // Results with lower than tolerance mean similar points
const float OCT_THRESHOLD = 0.65; // Similarity threshold percentage, results with higher percentage are more similar

/**
 * FUNCTION TO COMPARE KDTrees
 * Time :: O(n^2)
 */
bool KDTreeComparison(KDTree& treeA, KDTree& treeB) {
>>>>>>> 0ca2e489
    // distance from A to B
    float max_dist_A_to_B = 0.0;
    vector<Point> dataA = treeA.traverse();
    for (const auto& pA : dataA) {
        Point nearest_pB = treeB.nearestNeighbor(pA);
        float dist = distance(pA, nearest_pB);
        if (dist > max_dist_A_to_B) {
            max_dist_A_to_B = dist;
        }
        // Early termination for clearly dissimilar models - DISABLED
        // if (max_dist_A_to_B > EARLY_TERMINATION_THRESHOLD) {
        //     std::cerr << "DEBUG: Early termination - Max distance exceeded " << EARLY_TERMINATION_THRESHOLD << std::endl;
        //     return 0.01f; // Very low similarity score
        // }
    }
    
    // distance from B to A
    float max_dist_B_to_A = 0.0;
    vector<Point> dataB = treeB.traverse();
    for (const auto& pB : dataB) {
        Point nearest_pA = treeA.nearestNeighbor(pB);
        float dist = distance(pB, nearest_pA);
        if (dist > max_dist_B_to_A) {
            max_dist_B_to_A = dist;
        }
        // Early termination for clearly dissimilar models - DISABLED
        // if (max_dist_B_to_A > EARLY_TERMINATION_THRESHOLD) {
        //     std::cerr << "DEBUG: Early termination - Max distance exceeded " << EARLY_TERMINATION_THRESHOLD << std::endl;
        //     return 0.01f; // Very low similarity score
        // }
    }
<<<<<<< HEAD
    
    float max_distance = std::max(max_dist_A_to_B, max_dist_B_to_A);
    
    // Convert distance to similarity score (0-100%)
    // Normalize by model scale to handle large coordinate systems
    float normalized_distance = max_distance / 1000.0f; // Scale down large distances
    float similarity = 100.0f / (1.0f + normalized_distance);
    std::cerr << "DEBUG: Max distance = " << max_distance << ", Similarity = " << similarity << "%" << std::endl;
    
    return similarity;
}

float OctTreeSimilarity(Octree& treeA, Octree& treeB) {
    float result = 0.0f;
    int total_nodes = 0;
    int similar_nodes = 0;
    
    // Get detailed similarity metrics using existing function
    Octree::calculateNodeSimilarity(treeA.getRoot(), treeB.getRoot(), 
                                   OCT_TOLERANCE, result, total_nodes, similar_nodes);
    
    // Convert to meaningful similarity percentage
    float similarity;
    if (total_nodes > 0) {
        // Base similarity on ratio of similar nodes
        float node_ratio = (float)similar_nodes / (float)total_nodes;
        // Scale to 0-100% range with some weighting
        similarity = node_ratio * 100.0f;
        
        // Ensure reasonable range (avoid 0% for all comparisons)
        similarity = std::max(0.1f, similarity);
    } else {
        similarity = 0.1f; // Fallback for empty trees
    }
    
    std::cerr << "DEBUG: Octree - Total nodes: " << total_nodes 
              << ", Similar nodes: " << similar_nodes 
              << ", Similarity: " << similarity << "%" << std::endl;
    
    return similarity;
}

KDTree fillKD(const std::vector<Point>& vertices) {
    KDTree tree;
    // Sample vertices to improve performance (max 200 vertices)
    int step = std::max(1, (int)vertices.size() / 200);
    std::cerr << "DEBUG: Sampling " << vertices.size() << " vertices with step " << step 
              << " (using ~" << (vertices.size() / step) << " vertices)" << std::endl;
    
    for (int i = 0; i < vertices.size(); i += step) {
        tree.insert(vertices[i]);
=======
    if (max(max_dist_A_to_B, max_dist_B_to_A) <= KD_TOLERANCE) {
        return true;
    }
    return false;
}

/**
 * FUNCTION TO COMPARE OCTTREES (class method)
 * Time :: 
 */
bool OctTreeComparison(Octree& treeA, Octree& treeB) {
    return Octree::compareOctree(treeA.getRoot(), treeB.getRoot(), OCT_TOLERANCE, OCT_THRESHOLD);
}

/**
 * FUNCTION TO CREATE A KDTREE
 */
void fillKD(const std::vector<Point>& vertices, KDTree& tree) {
    for (Point p : vertices) {
        tree.insert(p);
>>>>>>> 0ca2e489
    }
}

<<<<<<< HEAD
Octree fillOct(const std::vector<Point>& vertices) {
    Octree tree;
    // Sample vertices to improve performance (max 200 vertices)
    int step = std::max(1, (int)vertices.size() / 200);
    std::cerr << "DEBUG: Sampling " << vertices.size() << " vertices with step " << step 
              << " (using ~" << (vertices.size() / step) << " vertices)" << std::endl;
    
    for (int i = 0; i < vertices.size(); i += step) {
        tree.insert(vertices[i]);
=======
/**
 * FUNCTION TO CREATE AN OCTREE
 */
void fillOct(const std::vector<Point>& vertices, Octree& tree) {
    for (Point p : vertices) {
        tree.insert(p);
>>>>>>> 0ca2e489
    }
}

/**
 * ARGUMENTS ARE :: <PROGRAM NAME> <SOURCEDIRECTORY> <TREETOGGLE>
 */
int main(int argc, char* argv[]) {
<<<<<<< HEAD
    if (argc < 4) {
        cerr << "Usage: ./similarity_search <source_file> <compare_file> <algorithm>" << endl;
        return -1;
    }
    
    string source_file = argv[1];     // First model to compare
    string compare_file = argv[2];    // Second model to compare  
    string algorithm = argv[3];       // "kdtree" or "octree"

    // Load source model
    vector<Point> source_vertices;
    vector<Face> source_faces;
    if (!loadOFF(source_file, source_vertices, source_faces)) {
        cerr << "Error loading source file: " << source_file << endl;
        return -1;
=======
    string source_dir = argv[1];
    string tree_toggle = argv[2];
    int count = stoi(argv[3]);

    vector<Point> source_vertices; // vector of 3d points
    vector<Face> source_faces; // vector of face vectors

    KDTree source_KDTree;
    Octree source_Octree;
    if (tree_toggle == "kdtree") {
        fillKD(source_vertices, source_KDTree);
    }
    else if (tree_toggle == "octree") {
        fillOct(source_vertices, source_Octree);
>>>>>>> 0ca2e489
    }

    // Load comparison model
    vector<Point> compare_vertices;
    vector<Face> compare_faces;
    if (!loadOFF(compare_file, compare_vertices, compare_faces)) {
        cerr << "Error loading compare file: " << compare_file << endl;
        return -1;
    }

<<<<<<< HEAD
    // Build trees and compare
    float similarity = 0.0f;
    
    if (algorithm == "kdtree") {
        KDTree sourceTree = fillKD(source_vertices);
        KDTree compareTree = fillKD(compare_vertices);
        similarity = KDTreeSimilarity(sourceTree, compareTree);
=======
        if (!loadOFF(entry.path().string(), vertices, faces)) continue;
        if (tree_toggle == "kdtree") {
            KDTree kd; fillKD(vertices, kd);
            if (KDTreeComparison(source_KDTree,  kd)) {
                filenames.push_back(entry.path().string());
            }
        }
        else if (tree_toggle == "octree") {
            Octree oct; fillOct(vertices, oct);
             if (OctTreeComparison(source_Octree, oct)) {
                 filenames.push_back(entry.path().string());
             }
        }
        iteration++;
        if (iteration == count) {
            break;
        }
>>>>>>> 0ca2e489
    }
    else if (algorithm == "octree") {
        Octree sourceTree = fillOct(source_vertices);
        Octree compareTree = fillOct(compare_vertices);
        similarity = OctTreeSimilarity(sourceTree, compareTree);
    }
    else {
        cerr << "Invalid algorithm. Use 'kdtree' or 'octree'" << endl;
        return -1;
    }

    // Output similarity score (0-100%)
    cout << similarity << endl;
    return 0;
}<|MERGE_RESOLUTION|>--- conflicted
+++ resolved
@@ -2,26 +2,12 @@
 #include "KDTree.h"
 
 // Variables that are used for tree comparisons
-<<<<<<< HEAD
-float KD_TOLERANCE = 50.0; // Tolerance for point distance (loosened for testing)
-float OCT_TOLERANCE = 0.5; // Results with lower than tolerance mean similar points
+float KD_TOLERANCE = 0.1; // Tolerance for point distance
+float OCT_TOLERANCE = 0.1; // Results with lower than tolerance mean similar points
 
-float OCT_THRESHOLD = 0.3; // Similarity threshold percentage (loosened for testing)
+float OCT_THRESHOLD = 0.65; // Similarity threshold percentage, results with higher percentage are more similar
 
-float KDTreeSimilarity(KDTree& treeA, KDTree& treeB) {
-    // const float EARLY_TERMINATION_THRESHOLD = 500.0f; // Early exit for very different models - DISABLED
-    
-=======
-const float KD_TOLERANCE = 0.1; // Tolerance for point distance
-const float OCT_TOLERANCE = 0.1; // Results with lower than tolerance mean similar points
-const float OCT_THRESHOLD = 0.65; // Similarity threshold percentage, results with higher percentage are more similar
-
-/**
- * FUNCTION TO COMPARE KDTrees
- * Time :: O(n^2)
- */
 bool KDTreeComparison(KDTree& treeA, KDTree& treeB) {
->>>>>>> 0ca2e489
     // distance from A to B
     float max_dist_A_to_B = 0.0;
     vector<Point> dataA = treeA.traverse();
@@ -31,13 +17,7 @@
         if (dist > max_dist_A_to_B) {
             max_dist_A_to_B = dist;
         }
-        // Early termination for clearly dissimilar models - DISABLED
-        // if (max_dist_A_to_B > EARLY_TERMINATION_THRESHOLD) {
-        //     std::cerr << "DEBUG: Early termination - Max distance exceeded " << EARLY_TERMINATION_THRESHOLD << std::endl;
-        //     return 0.01f; // Very low similarity score
-        // }
     }
-    
     // distance from B to A
     float max_dist_B_to_A = 0.0;
     vector<Point> dataB = treeB.traverse();
@@ -47,131 +27,34 @@
         if (dist > max_dist_B_to_A) {
             max_dist_B_to_A = dist;
         }
-        // Early termination for clearly dissimilar models - DISABLED
-        // if (max_dist_B_to_A > EARLY_TERMINATION_THRESHOLD) {
-        //     std::cerr << "DEBUG: Early termination - Max distance exceeded " << EARLY_TERMINATION_THRESHOLD << std::endl;
-        //     return 0.01f; // Very low similarity score
-        // }
     }
-<<<<<<< HEAD
-    
-    float max_distance = std::max(max_dist_A_to_B, max_dist_B_to_A);
-    
-    // Convert distance to similarity score (0-100%)
-    // Normalize by model scale to handle large coordinate systems
-    float normalized_distance = max_distance / 1000.0f; // Scale down large distances
-    float similarity = 100.0f / (1.0f + normalized_distance);
-    std::cerr << "DEBUG: Max distance = " << max_distance << ", Similarity = " << similarity << "%" << std::endl;
-    
-    return similarity;
-}
-
-float OctTreeSimilarity(Octree& treeA, Octree& treeB) {
-    float result = 0.0f;
-    int total_nodes = 0;
-    int similar_nodes = 0;
-    
-    // Get detailed similarity metrics using existing function
-    Octree::calculateNodeSimilarity(treeA.getRoot(), treeB.getRoot(), 
-                                   OCT_TOLERANCE, result, total_nodes, similar_nodes);
-    
-    // Convert to meaningful similarity percentage
-    float similarity;
-    if (total_nodes > 0) {
-        // Base similarity on ratio of similar nodes
-        float node_ratio = (float)similar_nodes / (float)total_nodes;
-        // Scale to 0-100% range with some weighting
-        similarity = node_ratio * 100.0f;
-        
-        // Ensure reasonable range (avoid 0% for all comparisons)
-        similarity = std::max(0.1f, similarity);
-    } else {
-        similarity = 0.1f; // Fallback for empty trees
-    }
-    
-    std::cerr << "DEBUG: Octree - Total nodes: " << total_nodes 
-              << ", Similar nodes: " << similar_nodes 
-              << ", Similarity: " << similarity << "%" << std::endl;
-    
-    return similarity;
-}
-
-KDTree fillKD(const std::vector<Point>& vertices) {
-    KDTree tree;
-    // Sample vertices to improve performance (max 200 vertices)
-    int step = std::max(1, (int)vertices.size() / 200);
-    std::cerr << "DEBUG: Sampling " << vertices.size() << " vertices with step " << step 
-              << " (using ~" << (vertices.size() / step) << " vertices)" << std::endl;
-    
-    for (int i = 0; i < vertices.size(); i += step) {
-        tree.insert(vertices[i]);
-=======
-    if (max(max_dist_A_to_B, max_dist_B_to_A) <= KD_TOLERANCE) {
+    if (std::max(max_dist_A_to_B, max_dist_B_to_A) <= KD_TOLERANCE) {
         return true;
     }
     return false;
 }
 
-/**
- * FUNCTION TO COMPARE OCTTREES (class method)
- * Time :: 
- */
 bool OctTreeComparison(Octree& treeA, Octree& treeB) {
     return Octree::compareOctree(treeA.getRoot(), treeB.getRoot(), OCT_TOLERANCE, OCT_THRESHOLD);
 }
 
-/**
- * FUNCTION TO CREATE A KDTREE
- */
-void fillKD(const std::vector<Point>& vertices, KDTree& tree) {
+KDTree fillKD(const std::vector<Point>& vertices) {
+    KDTree tree;
     for (Point p : vertices) {
         tree.insert(p);
->>>>>>> 0ca2e489
     }
+    return tree;
 }
 
-<<<<<<< HEAD
 Octree fillOct(const std::vector<Point>& vertices) {
     Octree tree;
-    // Sample vertices to improve performance (max 200 vertices)
-    int step = std::max(1, (int)vertices.size() / 200);
-    std::cerr << "DEBUG: Sampling " << vertices.size() << " vertices with step " << step 
-              << " (using ~" << (vertices.size() / step) << " vertices)" << std::endl;
-    
-    for (int i = 0; i < vertices.size(); i += step) {
-        tree.insert(vertices[i]);
-=======
-/**
- * FUNCTION TO CREATE AN OCTREE
- */
-void fillOct(const std::vector<Point>& vertices, Octree& tree) {
     for (Point p : vertices) {
         tree.insert(p);
->>>>>>> 0ca2e489
     }
+    return tree;
 }
 
-/**
- * ARGUMENTS ARE :: <PROGRAM NAME> <SOURCEDIRECTORY> <TREETOGGLE>
- */
 int main(int argc, char* argv[]) {
-<<<<<<< HEAD
-    if (argc < 4) {
-        cerr << "Usage: ./similarity_search <source_file> <compare_file> <algorithm>" << endl;
-        return -1;
-    }
-    
-    string source_file = argv[1];     // First model to compare
-    string compare_file = argv[2];    // Second model to compare  
-    string algorithm = argv[3];       // "kdtree" or "octree"
-
-    // Load source model
-    vector<Point> source_vertices;
-    vector<Face> source_faces;
-    if (!loadOFF(source_file, source_vertices, source_faces)) {
-        cerr << "Error loading source file: " << source_file << endl;
-        return -1;
-=======
     string source_dir = argv[1];
     string tree_toggle = argv[2];
     int count = stoi(argv[3]);
@@ -182,40 +65,30 @@
     KDTree source_KDTree;
     Octree source_Octree;
     if (tree_toggle == "kdtree") {
-        fillKD(source_vertices, source_KDTree);
+        source_KDTree =  fillKD(source_vertices);
     }
     else if (tree_toggle == "octree") {
-        fillOct(source_vertices, source_Octree);
->>>>>>> 0ca2e489
+        source_Octree = fillOct(source_vertices);
     }
+    if (!loadOFF(source_dir, source_vertices, source_faces)) return -1;
 
-    // Load comparison model
-    vector<Point> compare_vertices;
-    vector<Face> compare_faces;
-    if (!loadOFF(compare_file, compare_vertices, compare_faces)) {
-        cerr << "Error loading compare file: " << compare_file << endl;
-        return -1;
-    }
+    string directory = "path/to/ModelNet10/class_name/"; // path to the directory containing the off files you want to load (by class here)
+    // make a directory iterator out of the path - iterate over the "entries"
+    int iteration = 0;
+    vector<string> filenames;
+    for (const auto& entry : std::filesystem::directory_iterator(directory)) {
+        vector<Point> vertices; // vector of 3d points
+        vector<Face> faces; // vector of face vectors
 
-<<<<<<< HEAD
-    // Build trees and compare
-    float similarity = 0.0f;
-    
-    if (algorithm == "kdtree") {
-        KDTree sourceTree = fillKD(source_vertices);
-        KDTree compareTree = fillKD(compare_vertices);
-        similarity = KDTreeSimilarity(sourceTree, compareTree);
-=======
         if (!loadOFF(entry.path().string(), vertices, faces)) continue;
         if (tree_toggle == "kdtree") {
-            KDTree kd; fillKD(vertices, kd);
-            if (KDTreeComparison(source_KDTree,  kd)) {
-                filenames.push_back(entry.path().string());
-            }
+            KDTree KDTree =  fillKD(vertices);
+            KDTreeComparison(source_KDTree,  KDTree);
+            filenames.push_back(entry.path().string());
         }
         else if (tree_toggle == "octree") {
-            Octree oct; fillOct(vertices, oct);
-             if (OctTreeComparison(source_Octree, oct)) {
+            Octree Octree = fillOct(vertices);
+             if (OctTreeComparison(source_Octree, Octree)) {
                  filenames.push_back(entry.path().string());
              }
         }
@@ -223,19 +96,6 @@
         if (iteration == count) {
             break;
         }
->>>>>>> 0ca2e489
     }
-    else if (algorithm == "octree") {
-        Octree sourceTree = fillOct(source_vertices);
-        Octree compareTree = fillOct(compare_vertices);
-        similarity = OctTreeSimilarity(sourceTree, compareTree);
-    }
-    else {
-        cerr << "Invalid algorithm. Use 'kdtree' or 'octree'" << endl;
-        return -1;
-    }
-
-    // Output similarity score (0-100%)
-    cout << similarity << endl;
     return 0;
 }